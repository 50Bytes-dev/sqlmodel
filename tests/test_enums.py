--- conflicted
+++ resolved
@@ -35,7 +35,6 @@
 sqlite_engine = create_mock_engine("sqlite://", sqlite_dump)
 
 
-<<<<<<< HEAD
 def _reset_metadata():
     SQLModel.metadata.clear()
 
@@ -47,13 +46,9 @@
         pass
 
 
-def test_postgres_ddl_sql(capsys):
-    _reset_metadata()
-=======
 def test_postgres_ddl_sql(clear_sqlmodel, capsys: pytest.CaptureFixture[str]):
     assert test_enums_models, "Ensure the models are imported and registered"
     importlib.reload(test_enums_models)
->>>>>>> 893f8bd0
     SQLModel.metadata.create_all(bind=postgres_engine, checkfirst=False)
 
     captured = capsys.readouterr()
@@ -61,14 +56,9 @@
     assert "CREATE TYPE myenum2 AS ENUM ('C', 'D');" in captured.out
 
 
-<<<<<<< HEAD
-def test_sqlite_ddl_sql(capsys):
-    _reset_metadata()
-=======
 def test_sqlite_ddl_sql(clear_sqlmodel, capsys: pytest.CaptureFixture[str]):
     assert test_enums_models, "Ensure the models are imported and registered"
     importlib.reload(test_enums_models)
->>>>>>> 893f8bd0
     SQLModel.metadata.create_all(bind=sqlite_engine, checkfirst=False)
 
     captured = capsys.readouterr()
