--- conflicted
+++ resolved
@@ -97,12 +97,6 @@
 
 _T = TypeVar("_T")
 NoArgAnyCallable = Callable[[], Any]
-<<<<<<< HEAD
-IncEx = Union[Set[int], Set[str], Dict[int, Any], Dict[str, Any], None]
-SQLAlchemyConstruct = Union[
-    hybrid_property, hybrid_method, ColumnProperty, declared_attr
-]
-=======
 IncEx: TypeAlias = Union[
     Set[int],
     Set[str],
@@ -110,7 +104,6 @@
     Mapping[str, Union["IncEx", Literal[True]]],
 ]
 OnDeleteType = Literal["CASCADE", "SET NULL", "RESTRICT"]
->>>>>>> 893f8bd0
 
 
 def __dataclass_transform__(
@@ -687,11 +680,6 @@
 def is_optional_type(type_: Any) -> bool:
     return get_origin(type_) is Union and type(None) in get_args(type_)
 
-<<<<<<< HEAD
-=======
-    type_ = get_sa_type_from_field(field)
-    metadata = get_field_metadata(field)
->>>>>>> 893f8bd0
 
 def is_annotated_type(type_: Any) -> bool:
     return get_origin(type_) is Annotated
@@ -738,8 +726,7 @@
             scale=getattr(metadata, "decimal_places", None),
         )
     if issubclass(type_, uuid.UUID):
-<<<<<<< HEAD
-        return GUID
+        return Uuid
     if issubclass(
         type_,
         (
@@ -748,9 +735,6 @@
         ),
     ):
         return JSON
-=======
-        return Uuid
->>>>>>> 893f8bd0
     raise ValueError(f"{type_} has no matching SQLAlchemy type")
 
 
